--- conflicted
+++ resolved
@@ -36,7 +36,6 @@
   publisher = {"O'Reilly Media, Inc."}
 }
 
-<<<<<<< HEAD
 @inproceedings{alsuliman2022social,
   title={Social Media vs. News Platforms: A Cross-analysis for Fake News Detection Using Web Scraping and NLP},
   author={Alsuliman, Fahad and Bhattacharyya, Siddhartha and Slhoub, Khaled and Nur, Nasheen and Chambers, Candice Normalee},
@@ -55,7 +54,8 @@
  volume={12},
  pages={2825--2830},
  year={2011}
-=======
+}
+
 @online{dataset-buzzfeed,
   title     = {{This Analysis Shows How Viral Fake Election News Stories Outperformed Real News On Facebook}},
   author    = {Silverman, Craig},
@@ -64,5 +64,4 @@
   month     = {11},
   day       = 17,
   url       = {https://www.buzzfeednews.com/article/craigsilverman/viral-fake-election-news-outperformed-real-news-on-facebook}
->>>>>>> e3287162
 }