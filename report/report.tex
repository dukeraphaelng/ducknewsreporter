\documentclass{article}
\usepackage[left=2.7cm, right=2.7cm, top=3cm]{geometry} % Change margins
\usepackage{mathtools} % falign
\usepackage{amsmath} % Basic maths
\usepackage{amssymb} % For some symbols
\usepackage{bm} % bold math
\usepackage{tikz} % For drawing trees
\usepackage{tikz-qtree} % For drawing trees
\usetikzlibrary{trees, positioning, arrows.meta, calc} % For drawing trees
\usepackage{xcolor} % Colouring equations
\usepackage{fancyhdr} % Cool headers
\usepackage{tabularx} % Fixed tables
\usepackage{graphicx}
\usepackage{multirow} % table merge row
\usepackage{color, colortbl} % colouring
\usepackage{tcolorbox} % for boxed stuffs, text + math mode
\usepackage{alltt} % better verbatim
\usepackage{wrapfig} % wrapping images with env wrapfigure
\usepackage[hidelinks]{hyperref}
\usepackage{booktabs} % better tables
\usepackage{float} % float tables
\usepackage[underline=false]{pgf-umlsd} % uml sequence diagrams
\restylefloat{table}
\usepackage{minted} % code highlighting
\usepackage{longtable} % tables that span multiple pages
\usepackage{enumitem} % \begin{enumerate}[label=(\alph*)]
\usepackage{pgfplots}
\usepackage{xifthen}% provides \isempty test
\usepackage[font=small,labelfont=bf]{caption}

\usepackage{subfig}

\def\BibTeX{{\rm B\kern-.05em{\sc i\kern-.025em b}\kern-.08em
    T\kern-.1667em\lower.7ex\hbox{E}\kern-.125emX}}

\pgfplotsset{compat=1.16} % Backwards compatibility

\usepackage{xargs} % Use more than one optional parameter in a new commands

\usepackage[sorting=none]{biblatex}
\addbibresource{refs.bib}

% A really nice TODO package and helpers
% https://tex.stackexchange.com/questions/9796/how-to-add-todo-notes
\setlength {\marginparwidth }{2cm}
\usepackage[colorinlistoftodos,prependcaption,textsize=tiny]{todonotes}
\newcommandx{\todoany}[2][1=]{\todo[inline,#1]{[\sectionlabel{}]~#2}}
\newcommandx{\todojim}[2][1=]{\todo[linecolor=red,backgroundcolor=red!25,bordercolor=red,inline,#1]{[\sectionlabel{}]~\textbf{Jim}:~#2}}
\newcommandx{\tododuke}[2][1=]{\todo[linecolor=blue,backgroundcolor=blue!25,bordercolor=blue,inline,#1]{[\sectionlabel{}]~\textbf{Duke}:~#2}}
\newcommandx{\tododhruv}[2][1=]{\todo[linecolor=green,backgroundcolor=green!25,bordercolor=green,inline,#1]{[\sectionlabel{}]~\textbf{Dhruv}:~#2}}

\hypersetup{
  colorlinks=true,
  urlcolor=blue,
  linkcolor=black,
  citecolor=black
}

% circled numbers
\newcommand*\circled[1]{\tikz[baseline = (char.base)]{%
            \node[shape=circle,draw,inner sep=2pt] (char) {#1};}}%

% For use in align*
\newcommand*\mathcomment[1]{&&{#1}}
\newcommand*\mathcommentt[1]{&&{\text{#1}}}

\usepackage{amsthm} % For Proofs
\newtheorem*{remark}{Remark}
\renewcommand\qedsymbol{}

\begin{document}

\pagestyle{fancy}
\fancyhf{}
\lhead{COMP9491: Project Report}
\rhead{Duck News Reporters}
\cfoot[C]{\thepage}

% L{3cm} for a ragged right paragraph in tabular tables.
\newcolumntype{L}[1]{>{\raggedright\let\newline\\\arraybackslash\hspace{0pt}}m{#1}}

\renewcommand{\headrulewidth}{1pt}
\renewcommand{\footrulewidth}{0.5pt}

\newcommand{\sectiontitle}{}
\newcommand{\subsectiontitle}{}
\newcommand{\sectionlabel}{\ifdefempty{\subsectiontitle}{\sectiontitle}{\sectiontitle/\subsectiontitle}}
\newcommand{\newsection}[1]{\section{#1}\renewcommand{\sectiontitle}{#1}\renewcommand{\subsectiontitle}{}}
\newcommand{\newsubsection}[1]{\subsection{#1}\renewcommand{\subsectiontitle}{#1}}

% \begin{noindent}
\newcommand{\articlecontent}[1]{%
	\ifthenelse{\equal{#1}{118real}}{FBI Director James Comey said Sunday that
	the bureau won't change the conclusion it made in July after it examined
	newly revealed emails related to the Hillary Clinton probe.

	``Based on our review, we have not changed our conclusions that we
	expressed in July with respect to Secretary Clinton'' Comey wrote in a
	letter to 16 members of Congress. [...]
	}{}%
  \ifthenelse{\equal{#1}{1fake}}{Hillary in hot water over her email server,
  again. Sacramento, CA — Democratic nominee Hillary Clinton is in hot water
  again after nearly 5 million uncounted California electronic ballots were
  found on her email server by the F.B.I. The majority of those ballots cast
  were by Bernie Sanders supporters. [...] }{}%
  \ifthenelse{\equal{#1}{128real}}{[...]I have a prediction. I know exactly what
  November 9 will bring. Another day of God’s perfect sovereignty.

  He will still be in charge. His throne will still be occupied. He will still
  manage the affairs of the world. Never before has His providence depended on a
  king, president, or ruler. And it won’t on November 9, 2016. “The LORD can
  control a king’s mind as he controls a river; he can direct it as he pleases”
  (Proverbs 21:1 NCV).
  
  On one occasion the Lord turned the heart of the King of Assyria so that he
	aided them in the construction of the Temple.  On another occasion, he stirred
	the heart of Cyrus to release the Jews to return to Jerusalem. [...]}{}%
  \ifthenelse{\equal{#1}{2fake}}{Washington, D.C. – South African Billionaire,
  Femi Adenugame, has released a statement offering to help African-Americans
  leave the United States if Donald Trump is elected president. According to
  reports, he is offering \$1 Million, a home and car to every Black family who
  wants to come to South Africa.

  Concerns about Donald Trump becoming president has prompted a South African
  billionaire to invest his fortune in helping African-Americans leave the
  United States to avoid further discrimination and inequality. [...]}{}%
  \ifthenelse{\equal{#1}{10fake}}{The Internet is buzzing today after white
  supremacist presidential candidate Donald Trump was caught by hotel staff
  snorting cocaine.

  Maria Gonzalez an employee at the Folks INN \& Suites Hotel in Phoenix brought
  room service to his room witnessed it all.
  
  ``When I walked in I saw 3 naked prostitutes and maybe 100,000 in hundred
  dollars bills and a mountain of white powder on the table, I thought it was a
  dog on the floor sleep but it was his hair piece, he was bald and sweating
  like crazy.'' [...]}{}%
	\ifthenelse{\equal{#1}{15fake}}{After hearing about 200 Marines left
	stranded after returning home from Operation Desert Storm back in 1991,
	Donald J.Trump came to the aid of those Marines by sending one of his planes
	to Camp Lejuene, North Carolina to transport them back home to their
	families in Miami, Florida.

	Corporal Ryan Stickney was amongst the group that was stuck in North
	Carolina and could not make their way back to their homes. [...]
	}{}%
  \ifthenelse{\equal{#1}{34fake}}{It has been more than fifteen years since Rage
  Against The Machine have released new music. The members of the band have
  involved themselves in various other projects during their lengthy hiatus, but
  one pressing issue has forced the band to team up once again.

  In a statement posted online, Rage Against The Machine announced they would be
	releasing a brand new album aimed at spreading awareness about ``how awful
	Donald Trump is''. [...]
	}{}%
}
\newcommand{\articletitle}[1]{%
	\ifthenelse{\equal{#1}{118real}}{FBI Completes Review of Newly Revealed Hillary Clinton Emails Finds No Evidence of Criminality}{}%
  \ifthenelse{\equal{#1}{1fake}}{5 Million Uncounted Sanders Ballots Found On Clinton's Email Server}{}%
}
% \end{noindent}

\title{\textbf{Duck News Reporters: Automated fake news detection through contextual similarity comparison}\\\vspace*{12pt}\large{COMP9491: Applied Artificial Intelligence --- Project Report}}
\author{%
  Dhruv Agrawal\\
  \texttt{z5361800@unsw.edu.au}
  \and
  Duke Nguyen\\
  \texttt{z5398432@unsw.edu.au}
  \and
  Jim Tang\\
  \texttt{z5208565@unsw.edu.au}
}

\maketitle
\thispagestyle{empty}

\listoftodos % DELETE THIS BEFORE SUBMIT

\newsection{Introduction}

\todoany{Describe the problem domain and aim of study, briefly introduce the developed methods and summarise your experimental findings}

As the distribution of news shifts towards social media, there is a rise in the dissemination of fake news. We define fake news as the creation of information presented as legitimate journalism that describes a fictitious event or fabricates details of an event in an attempt to mislead readers. This phenomenon became a major focal point in journalism during the 2016 US elections with political parties labelling many publications and articles as fake news. There are two huge issues with how this occurred in 2016

\begin{enumerate}
  \item Many prominent political figures highlighted any news they disagreed with as fake news. This led to the political isolation of the party, whereby any news that looked at them unfavourably had the potential to be dismissed as fake news This reduced the accountability of political figures in the US, a country where federal legislation has a sweeping impact across the country and the rest of the world.
  \item There was a lack of fake news detection tools on social media and due to the polarisation of the media climate, it was extremely difficult for social media to regulate articles published on the platforms or remove factually incorrect articles posted or shared by politicians.
\end{enumerate}

Since then, there have been many attempts to introduce ways to deal with these issues such as Politifact which manually reviews articles and social media posts for factual correctness. It posts its findings on its website and is easily accessible for people. Other similar websites exist but the reason manual fact-checking tools are not as prominent in spaces with high amounts of fake news is because it is impossible for manual review tools to scale to the number of news articles and journalistic social media posts published every day.

There are also many automated fake news detection algorithms which rely on linguistic features of the text, comparisons between the title of the article and its content, the medium of transmission, and any suspicious activity linked with its engagement online. These tools have become more effective since COVID and Twitter employs its own automated algorithms to automatically label articles about certain topics it chooses as fake news. However, these tools are known to be very unreliable as it is increasingly common for fake news to read the same way as real news articles and be shared by humans.

Therefore, in order for fake news detection to become more widespread and effective in combating fake news, there are a few different criteria it must fulfil

\begin{enumerate}
  \item The algorithms need to automatically classify news as real or fake so that they can scale with the growth of social media and the increase in fake news dissemination.
  \item The algorithms need to incorporate current methods of fake news detection as these have been highly researched and are effective in many situations such as when fake news has been automatically generated or constructed in a highly polarised manner designed to provoke intense responses from readers.
  \item An additional feature that looks at the content and meaning of the article beyond how has been written must be used to combat fake news that is well-written and designed to look like real news.
  \item The dataset used to train and assess the algorithms must contain real and fake articles that are written in the same style so that it is not apparent simply from the way an article is written whether it is real or fake.
\end{enumerate}

Our approach improves upon existing approaches and aims to combine the above criteria to analyse both the content and style of articles and make a significantly more informed decision on its classification. The model is restricted to a binary classification - it outputs either real or fake rather than giving a confidence metric of an article's legitimacy. This is done as the aim is for the tool be easily adopted and focusing on the simplicity of the input and output is a priority.

We compiled a list of commonly used linguistic features for fake news detection. Multiple different pairings of features were formed and analysis was conducted to determine the most effective linguistic features for the task. This takes existing research into fake news detection and puts our model in line with current methods. A new feature - similarity - is used to achieve the third criterion above. At a high level, this feature compares the queried article to other articles on Google news which are at the top of Google's searches. As these have high PageRank scores, the model can be confident that they are real articles and it compares the similarity of the content between the queries article and each of these top searched articles. This is done as a way for the model to infer context before making a judgement on an article's legitimacy. This approach brings out model in line with the way humans manually fact-check articles which usually involves finding known trustworthy sources and comparing the content between the articles to determine whether the queried one is consistent with the trustworthy ones.

Through this research, we have analysed and determined the most effective linguistic features for fake news detection and shown that the use of similarity as a metric is effective in building upon these current metrics to increase accuracy. We have also compared the use of the similarity metric with different machine learning classifiers and discovered that it greatly increases the accuracy of less complex machine learning methods and brings their performance in line with complex models.

\newsection{Related work}

\tododhruv{Describe the current state-of-the-art or related literature in this problem domain}

\newsection{Methods}

\begin{minipage}{\textwidth}
  \begin{wrapfigure}{r}{0.65\textwidth}
    \vspace*{-20pt}
    \centering
    \includegraphics[width=0.6\textwidth]{img/pipeline.png}
    \caption{Our classification pipeline.}
    \label{pipeline}
  \end{wrapfigure}

  Figure~\ref{pipeline} shows our mostly linear classification pipeline. After preprocessing and tokenization, we extract contextual articles which are fed into a similarity model to form our first feature. Additionally, non-latent features from raw text and BERT embeddings form the rest of our features. The concatenation of all the features are fed into our classification models which infers a binary classification label.
\end{minipage}

\newsubsection{Preprocessing and tokenization}

Before extracting any features, we will preprocess our input and convert the long form text into tokens. We perform the following preprocessing methods in order:

\begin{quote}
  \textbf{Remove non-ascii:}\quad Our input articles contained unnecessary unicode tokens such as unicode double quotation marks. These can be removed safely since they do not add any extra semantics to the input articles and may confuse feature extraction.

  \textbf{Convert to lowercase:}\quad In our research, we converted all text to lowercase. However upon further analysis, converting all text to lowercase hid acronyms such as ``US'' which could have affected the main themes of the text. Further, all proper nouns such as names and places were also hidden. We will discuss this limitation in Section~\ref{limitation:preprocessing}.

  \textbf{Lemmatization:}\quad We used the \verb|nltk|~\cite{nltk} libaray to reduce words down to their lemma in the hopes of reducing the complexity within our text which may benefit feature extraction. This looks up the work in the WordNet corpus to get the lemma. Later in the research, we realised that this hypothesis may have not been accurate.

  Firstly the \verb|nltk| library we were using does not automatically detect the part of speech and will by default, only lemmatize nouns. While it is arguably better for us to maintain the tense of nouns, we are technically not lemmatizing fully. Secondly, from more research, lemmatization may not be ideal for BERT embeddings since it removes some semantics that could be learnt by the BERT model. We will discuss these limitations further in Section~\ref{limitation:preprocessing}.

  \textbf{Remove stopwords:}\quad Stopwords were removed from the text in order to reduce complexity.
\end{quote}

Apart from the above methods, we also tested removing punctuation. However, this was not used in the end since we added non-latent features to measure punctuation counts and also to maintain semantics for BERT.

After preprocessing, tokens are then generated based on any whitespace and punctuation in the remaining text. Table~\ref{preprocessing} shows samples of tokenized input articles.

\begin{table}
  \begin{center}
    \makebox[0pt]{\begin{minipage}{\paperwidth}
        \centering
        \subfloat{
          \begin{tabular}{cp{8cm}p{6cm}}
            \toprule
            ID & Article extract & Tokens\\
            \midrule
            118\_Real & \small{\articlecontent{118real}}
            & \small{['fbi', 'director', 'james', 'comey', 'said', 'sunday', 'bureau', 'change', 'conclusion', 'made', 'july', 'examined', 'newly', 'revealed', 'email', 'related', 'hillary', 'clinton', 'probe', '.', '"', 'based', 'review', ',', 'changed', 'conclusion', 'expressed', 'july', 'respect', 'secretary', 'clinton',\ldots]}\\
            \midrule
            15\_Fake & \small{\articlecontent{15fake}}
            & \small{['hearing', '200', 'marines', 'left', 'stranded', 'returning', 'home', 'operation', 'desert', 'storm', 'back', '1991', ',', 'donald', 'j', '.', 'trump', 'came', 'aid', 'marines', 'sending', 'one', 'plane', 'camp', 'lejuene', ',', 'north', 'carolina', 'transport', 'back', 'home', 'family', 'miami',\ldots]}\\
            \bottomrule
          \end{tabular}
        }
        \hfill
      \end{minipage}}
  \end{center}
  \caption{Examples of preprocessing and tokenization extraction on items in dataset.}
  \label{preprocessing}
\end{table}

\tododuke{Talk about doing average pooling of the entire output for future work instead of just using the CLS token}
% \tododuke{Cite: https://huggingface.co/docs/transformers/model_doc/bert, https://huggingface.co/bert-base-uncased}
\newsubsection{Feature --- BERT embeddings}
"BERT (Bidirectional Encoder Representations from Transformers) is a language representation model proposed by Devlin et al. It pretrains on unlabeled text using masked language modeling (MLM) and next sentence prediction (NSP). With a single output layer, BERT achieves state-of-the-art performance in various tasks. It outperforms other models in natural language processing, including GLUE score, MultiNLI accuracy, and SQuAD v1.1 and v2.0 Test F1. BERT uses absolute position embeddings, and inputs are usually padded on the right. The model masks tokens during training to predict the original sentence and distinguish consecutive or unrelated sentences." We will be using the implementation on HuggingFace with the 'bert-base-uncased'. We will extract the first 512 tokens of an article and pass it through bert-base-uncased, and retrieve the vector output of the CLS token as BERT features for our classification model.

\tododuke{Cite: Zhou \& Zafarani, Garg \% Sharma, Hornn \& Adali}
\newsubsection{Feature --- Non-latent features} \label{section:non-latent-feat}
From our literature review and survey, we are able to identify a significant amount of non-latent features. After combining features that are similar, and removing features which we cannot calculate due to the need for proprietary softwares (i.e. LIWC), or due to the computational complexity of the algorithms, or related reasons, we are able to identify 81 numerical features suitable for our experiments. After synthesising their categorisations in the original articles, we come up with a grouping of 7 main categories (with their abbreviation in brackets), with each feature being able to calculated with a few methods:
\begin{itemize}
    \item Diversity (div): number of unique words, or percentage of all unique words of a particular part of speech (e.g. noun, verb)
    \item Quantity (quant): number of words, or percentage of all words of a particular part of speech or linguistic unit (e.g. noun, adjective, quote)
    \item Sentiment (senti): number of linguistic features denoting sentiment (e.g. exclamation mark, all-cap words), or sentiment measurement (polarity, subjectivity)
    \item Pronoun (pron): number of pronouns of a specific class (e.g. first person singular pronoun: I, me, my, mine)
    \item Average (avg): average number of linguistic unit \texttt{a} per linguistic unit \texttt{b} (e.g. characters per word)
    \item (Median) Syntax Tree Depth (med\_st): the median syntax tree depth of a given unit (e.g. median noun phrase syntax tree depth)
    \item Readability (read): different readability indices (e.g. gunning-fog, coleman-liau)
\end{itemize}

\tododuke{MAYBE I COULD PUT THE EXCEL TABLE IN THE APPENDIX OF ALL FEATURES}

% https://github.com/dukeraphaelng/ducknewsreporter/blob/main/src/non_latent_features.py
The feature names are designated using the format "\texttt{category}\_\texttt{featureType}\_\texttt{calculationMethod}", where category is the abbreviated \texttt{category}, \texttt{featureType} is the feature type within the category, (due to page limitation, a complete table would not be provided here, but they are available in the docstring description for each category method here: [CITATION HERE]), and \texttt{calculationMethod} is \texttt{sum} when it is the count (i.e. number of) the respective feature, or the default method; it is \texttt{percent} when it is a percentage of all words or unique word in diversity, quantity, or pronoun. Figure \ref{box-plot} is a box plot of all the non-latent features by their scale of power of 10. The majority of features are between the range of $[10^{-2}, 10^{1}]$. Several quantity and some diversity features are in the higher range of $[10^2, 10^3]$. 

\begin{figure}[H]
  \centering
  \includegraphics[width=\textwidth]{img/non_latent_box_plot.png}
  \caption{Non Latent Box Plot Features}
  \label{box-plot}
\end{figure}

We can then apply ANOVA on these non-latent features against the labels, and filter for those with a p-value less than the $\alpha$ significance level of 0.05. We identify that the removed features account to almost half of all features, and they include readability indices, the syntax tree depth features, and a few features from other categories, and diversity features are all below $\alpha$. We then apply Pearson correlation amongst the selected features and identify all correlation clusters. The matrix is available in Appendix \ref{appendix:correlation-matrx}. Afterwards, we can apply a selection method on the cluster where we remove all but one with the lowest p-value, specifically, we sort the selected features by p-value in ascending order with the lowest p at the front of the list, we then search for all features which have a correlation of at least $0.95$ and remove them from the current list, and continue until the end. Figure \ref{fig:non-latent-feat-prune} shows our results. After grouping them by their original category, we have the following counts, totalling to 29 features, which we will use for our classification models:
\begin{itemize}
    \item Diversity: 9 features
    \item Quantity: 12 features
    \item Pronoun: 2 features
    \item Sentiment: 3 features
    \item Average: 1 feature    
\end{itemize}

\begin{figure}[H]
  \centering
  \includegraphics[width=\textwidth]{img/non_latent_feat_prune.png}
  \caption{Non-Latent Feature Pruning}
  \label{fig:non-latent-feat-prune}
\end{figure}

\newsubsection{Feature --- Similarity model}

\tododuke{I changed subsubsection* to subsubsection to label and reference them here}
\tododuke{I think the order should be BERT -> non latent -> Similarity as this makes more sense}
\tododuke{Explain the point of similarity model: Hypothesis - we hypothesize that articles that are real vs false are more dissimilar than articles that are both real. We assume context articles are real}
\tododuke{i havent pulled in the latest changes yet, so Im not sure what Dhruv has written, but atm the report in the similarity section doesnt explain why we are doing this, whats our hypothesis, what we are doing to confirm it, and so on. ie we are expecting that the similarity metric makes a difference }
The similarity model consists of two main components: scraping context articles for input article, and outputting a similarity metric for the pair. The first step involves \textbf{summary extraction} (Section \ref{section:summary-extraction}) of input articles into keywords, and perform \textbf{article scraping} (Section \ref{section:article-scraping}) using the associated keywords for context articles. The second step involves \textbf{article vectorisation} (Section \ref{section:article-vectorisation}) of the input-context article pair, and feeding them into different \textbf{similarity metrics} (Section \ref{section:similarity-metric}), choosing for one differentiates the Real and Fake distributions the most distinctly.

\tododuke{Not sure what to do with the commented-out paragraph below after adding above intro/summary}
% One of the core aspects of our research was the ability to automatically gather articles that give some context to each input article. Our approach summarizes the input article so it can be used to find contextual articles. These articles can then be used for comparison to the input article.

\subsubsection{Summary extraction} \label{section:summary-extraction}

To get the context articles, we need to summarize the main topic of our input article down to at most 10 keywords. We use the Python \verb|gensim|~\cite{py-gensim} library which provides various topic modelling interfaces for text inputs. We use the \verb|ldamodel| which implements Latent Dirichlet Allocation (LDA) to extract a single topic. LDA is a probabilistic model where the idea is you have a number of documents representing some latent topics characterized by a distribution over words. By feeding in the preprocessed sentences of our input article, we are able to get the main themes. We sort the output keywords by the probability they represent the topic then cap the amount of words to 10 at most.

For the scope of our research, we are able to perform manual validation of the summaries extracted to check the summary represented the article content well. Table~\ref{summary-extraction} shows some samples of items in our dataset after applying LDA. We see that while the summaries extracted are not perfect, they still represent the general meaning of the article. Two common issues we saw were:
\begin{itemize}
  \item Unordered words in the summary --- words representing the topics seemed to be unordered. To a human reading the summary by itself, they might be able to see that the words are all keywords of the article but put together in a sentence, will not completely make sense. We hypothesize that this could have caused sub-optimal results when we started scraping articles using the summaries.
  \item Appearance of stop words and other meaningless non-topic words in the summary --- As a flow on issue from our preprocessing, our summary was left with words such as ``wa'' (from ``was'') or ``ha'' (from ``has''). This would have impacted the meaning of our summary and later article scraping.\label{summary-extraction:bad-words}
\end{itemize}
We will discuss the possibility of extracting better summaries using a more robust model in Section~\ref{limitation:summary-extraction}.

\begin{table}
  \centering
  \begin{tabular}{cp{8cm}p{3cm}}
    \toprule
    ID & Article extract & Summary\\
    \midrule
    118\_Real & \small{\articlecontent{118real}}
    & email review fbi clinton said july comey news new wa\\
    \midrule
    15\_Fake & \small{\articlecontent{15fake}}
    & home marines trump wa stickney way north plane family\\
    \bottomrule
  \end{tabular}
  \caption{Examples of summary extraction on items in dataset.}
  \label{summary-extraction}
\end{table}

\subsubsection{Article scraping} \label{section:article-scraping}

We feed the summary of the input article into Google News and collect the top three articles. We use Google News since it essentially provides a free PageRank algorithm which we can leverage to get the most popular articles during the time period. We will treat the articles we find as Real articles for purposes of comparison, i.e.\ an input article that is very different to our contextual article is likely to be Fake.

For our research, we will only manually feed in all summaries for our dataset. Our motivation for this research was to develop a tool that a user could potentially use to figure out if the current news they are reading contains misinformation. We acknowledge there exists APIs that provide either a wrapper around Google News or implement their own news search algorithm that we could have looked into. However, given the size of the dataset and our scope, this was not necessary to demonstrate our system.

\begin{quote}
  \textbf{SETUP:} We use a virtual machine with a freshly installed latest version of Google Chrome. Searches are condicted in ``Incognito Mode'' tabs. We also use a VPN to the West coast of the US. These invariants serve the main purpose so that Google's does not give any personalized results based on a browser fingerprint or IP address. We chose the US as the VPN destination since our dataset articles were extracted from US news sources and we wanted to scrape for articles with a similar style of writing. If you were to use the tool in Australia, Google would usually return articles from local sources. We restrict our scope to specifically this dataset rather than train on a wide dataset from all sources.

  Another invariant we implement is to add a \verb|before:2020| to our summary. This forces Google News to only find articles before this year so that the news we get won't be from recent news. A common discussion topic from our dataset was Donald Trump's 2016 election campaign and we know that the news regarding Trump in 2023 is much different to that of 2016. This makes sense as we are not using a very recent dataset so clamping the date we find contextual articles assumes that if were looking for fake articles at the time of reading the imput article, we wouldn't have too much future articles available.

  \textbf{PROCESS:} We attempt to get the top three articles and save the URL for each input article. Not all summaries returned three articles so we perform scraping in three passes:
  \begin{enumerate}
    \item We enter the whole summary without any changes. This is the most ideal approach and most machine-replicable. This covered 70\% of our dataset.
    \item Still performing only generic actions, we remove any~\hyperref[summary-extraction:bad-words]{\color{blue}bad words} or non-important connectives then searched again. This should still be machine-replicable with further work. This covered the next 20\% of our dataset.
    \item For the last 10\% of our dataset, we had to manually look at the input article content and summary generated to figure out why we still received no results. Our hypothesis was that this was a combination of our non-tuned summary extraction and the fact that some \emph{outrageous} Fake articles simply didn't have any similar articles that could be found. We will discuss this limitation in Section~\ref{limitation:article-scraping}.
  \end{enumerate}
  From the above passes, we were not able to find context articles for four input articles described in a table in Appendix~\ref{appendix:article-scraping}. Furthermore, we were only able to find one or two articles for some inputs but we can still continue with our similarity model.
\end{quote}

\begin{figure}[H]
  \centering
  \includegraphics[width=0.4\textwidth]{img/chrome-article-scraping.png}
  \caption{Sample of articles found in Google after searching an article summary.}
\end{figure}

\noindent
After gathering three URL links for each context article, we use the Python \verb|newspaper3k|~\cite{py-newspaper} library to download the article and automatically extract its title and content.

% \subsubsection*{Similarity model}
% Once we have context articles for each input article, we can apply a transformation on the two to obtain their vector representations (a process called article vectorisation), after which we can apply a metric on the two article vectors and output a numeric value representing the similarity between the two corresponding articles (a process which we call similarity metric calculation). We will now discuss different approaches to article vectorisation and similarity metric calculation.

\subsubsection{Article vectorisation} \label{section:article-vectorisation}
\tododuke{Cite one more article here that also does the same similarity metric calculation}
\tododuke{Future work: vectorise the title and not just the body}
\tododuke{Future work: detect similarity between body and title pair}
Alsuliman, et. al propose two different ways to vectorise the articles: TF-IDF, word2vec \cite{alsuliman2022social}. In addition to these two vectorisation methods, we propose a third - 'non-latent vectoriser'. Vectorisation methods will now be inspected in close details.

% https://scikit-learn.org/stable/modules/generated/sklearn.feature_extraction.text.TfidfTransformer.html#:~:text=The%20formula%20that%20is%20used,document%20frequency%20of%20t%3B%20the
\textbf{TF-IDF}, which stands for term frequency times inverse document frequency, is a 'common term weighting scheme in information retrieval' \cite{scikit-learn}. The formula given as follows:

\[\frac{article.count(term)}{len(article)} * log_2(\frac{len(articles)}{df(articles, term)} + 1)\]

The first term is the term frequency, and the second term is the inverse document frequency, where \texttt{article} is the article we are applying TF-IDF on, \texttt{article.count(term)} is the frequency of \texttt{term} in \texttt{article}, \texttt{len(article)} is the number of words in the article, \texttt{len(articles)} is the number of articles, \texttt{df(articles, term)} is the document frequency of \texttt{term} in our \texttt{articles} dataset, or the number of articles that contains this term  \cite{scikit-learn}. The formula given has a '+1' term in idf so that the algorithm would not ignore terms that appear in all articles, this is the \texttt{sklearn} implementation and differs from the standard textbook formula which has the '+1' in the denominator in log2 of idf  \cite{scikit-learn}. TF-IDF will be fitted on the original dataset of input articles (for \texttt{articles} in IDF term), then be used as vectorize to transform both the input and context articles. We will apply TF-IDF in two n-gram ranges of (1,1) and (1,2).

\tododuke{ChatGPT}
\tododuke{Cite: https://radimrehurek.com/gensim/models/word2vec.html}
\tododuke{Cite: https://code.google.com/archive/p/word2vec/}
\tododuke{Cite Alsuliman or the article that pioneered the use of document vec as the average vec in this case}
\textbf{Word2Vec}, "a popular word embedding technique, represents words in a vector space to capture semantic similarities. Introduced by researchers at Google in 2013, it uses CBOW and Skip-gram architectures to learn embeddings from large text corpora. CBOW predicts target words from context, while Skip-gram predicts context from targets. The model optimizes to make similar words closer in vector space (ChatGPT)". We will be using the gensim implementation of word2vec using the pretrained 'word2vec-google-news-300' model which is trained on the Google News dataset of about 100 billion words containing 3 million words and phrases in 300 dimensions. We chose this model due to the similarity between the domain of its dataset and out dataset being news. To calculate the article vector, we retrieve the vector of every single word in an article, existing those that do not exist in the embeddings, and then taking the average from the list. The calculation of the article vector follows the work of Alsuliman et al.

\textbf{Non-Latent Vectorizer}
The non-latent vectorizer uses the non-latent feature selected in Section \ref{section:non-latent-feat} and apply them on an article into a vector. This is the non-latent vector presentation of the respective article.

\subsubsection{Similarity metric calculation} \label{section:similarity-metric}
\tododuke{Future work: learn a model instead of using metrics.}

Alsuliman et al. proposes three different metrics to calculate the similarity between two documents: cosine distance, word appearance (word app), matching score \cite{alsuliman2022social}. In addition, we also propose a third metric being the harmonic mean of the three, to harmonise any statistical difference and incorporate all distributional differences between the measures. The formula for each metric will now be discussed:

\tododuke{CosineDist: cite: https://docs.scipy.org/doc/scipy/reference/generated/scipy.spatial.distance.cosine.html}
\tododuke{CosineDist: cite: https://scikit-learn.org/stable/modules/metrics.html}

\noindent \textbf{Cosine distance} is calculated as one minus the cosine similarity of two vectors $u$ and $v$. The cosine similarity is the cosine of the angle between the two vectors (calculated as the dot product of $u$ and $v$) divided by the product of the Euclidean L2 norm of the two vectors to scale the range to [0, 1]. Lower values denote higher similarity between the two vectors, and vice versa. The formula is given as follows:
\[ 1 - \frac{u \cdot v}{\lVert u \rVert \lVert v \rVert}\]
\textbf{Word app} is calculated as the number of unique common words between the prediction and the context articles divided by the number of unique words in the context article. Given that \texttt{$input_{unique}$} is the set of unique words in the input document, \texttt{$context_{unique}$} is the set of unique words in the context document. The formula is as follows:
\[\frac{\left|input_{unique} \cap context_{unique}\right|}{\left|context_{unique}\right|}\]
\textbf{Matching score} is calculated as the sum of the unique common words between the prediction and the context article vectorized, divided by the sum of the vectorized unique words in the context article. Given that \texttt{$input_{unique}$} is the set of unique words in the input document, \texttt{$context_{unique}$} is the set of unique words in the context document, and \texttt{sumvec(x)} is a function which vectorises the set of words $x$ and sums up all the dimensions, the formula is as follows:
\[\frac{sumvec(input_{unique} \cap context_{unique})}{sumvec(context_{unique})}\]
\textbf{Harmonic mean} of n variables is given by the following formula:
\[H(x_1, x_2, ... x_n) = \frac{n}{\sum^n_{i=1}\frac{1}{x_i}}\]
When $n = 3$, $x_1 = c$ is the cosine distance, $x_2 = w$ is the word app, and $x_3 = m$ is the matching score, we have the following formula:
\[H = \frac{n}{\frac{1}{c} + \frac{1}{w} + \frac{1}{m}}\]

All these metrics are between the range of [0, 1]. Higher values for matching score and word app denote higher similarity, and vice verse. This is the opposite for cosine distance. Since we scrape up to three context articles per input article, we can apply \textbf{similarity metric smoothing} by calculating the similarity metric for the input article as the average of the similarity between the input article and each of the context article to reduce variance.

\subsubsection{Similarity metric selection}
\tododuke{Not sure if this graph should be horizontal or verticle, try horizontal graph with bigger text}
\tododuke{TF-idf 1-1 missing right ) bracket}
\begin{wrapfigure}{R}{0.5\textwidth}
\vspace*{-20pt}
\centering
\includegraphics[width=0.5\textwidth]{img/textual_relevance_2.png}
\caption{Textual Relevance}
\label{similarity-metrics}
\end{wrapfigure}
Since we have different similarity metrics, we ought to compare them and select for the one that helps differentiate the \texttt{REAL} and the \texttt{FAKE} articles the best. We will use three methods to aid our selection: $\delta \mu$, Jensen-Shannon Divergence, and ANOVA.

\textbf{$\delta \mu$}, or the difference between the mean of \texttt{REAL} and \texttt{FAKE} articles is a very naive and simplistic measure to compare how differentiated the two distributions are. This measure does not remedy the behaviour of outliers which might significantly shift the mean of the distributions. It also ignores the variance of the distributions. However, it is still a numerically simple metric which would aid us when the distributions are well-formed.

\tododuke{rewrite this}
\textbf{Jensen-Shannon Divergence} "(JSD) is a symmetric version of the Kullback-Leibler Divergence (KL Divergence) used to compare probability distributions. It quantifies dissimilarity between two distributions P and Q. Calculated as (1/2) * KL(P || M) + (1/2) * KL(Q || M), where KL(P || M) and KL(Q || M) are KL Divergences from P and Q to the average distribution M. JSD ranges from 0 to 1; 0 means identical distributions, and 1 means maximally dissimilar. Valuable in information retrieval, natural language processing, and clustering, JSD aids in analyzing and modeling tasks that involve comparing probability distributions (ChatGPT)"

\tododuke{rewrite this}
\textbf{ANOVA}", which stands for Analysis of Variance, and it is a statistical method used to compare the means of multiple groups to determine if there are significant differences between them. The basic idea behind ANOVA is to decompose the total variance in the data into two components: variance between the group means (due to differences between groups) and variance within the groups (due to individual variability and random error). If the variance between the group means is significantly larger than the variance within the groups, it suggests that there are significant differences among the groups' means. We will be using a specific type of ANOVA called one-way repeated measure ANOVA, where you have one independent categorical variable (in this case our label of \texttt{REAL} and \texttt{FAKE}), and several dependent continous variables (in this case our similarity metrics) 'to test for any statistically significant difference between the means of the dependent variables among the groups defined by the independent variable, to reject the null hypothesis that the group means(\texttt{FAKE} and \texttt{REAL}) are equal'.

\subsubsection{Results: similarity metrics}
\tododuke{I can shorten this section if necessary}
We will now discuss our similarity metrics comparison result on table \ref{similarity-metrics}. A good metric should have the fake (in red) and the real (in green) distributions be somewhat well separated. The brown area indicates the overlapping region. Non-latent Cosine Distance is the worst metric with $0 \delta \mu$, $0.02 JSD$, and $6.10e-01 p$, where the two \texttt{FAKE} and \texttt{REAL} distributions are overlapping each other almost at the same point. Word2vec Cosine Distance and TF-IDF(1-1) also perform quite poorly with $\delta \mu$ of 0.03 and 0.05, JSD of 0.02 and 0.06, and p-value of 1.74e-03 and 2.38e-02 respectively. Both these plots have the \texttt{REAL} distribution shifted further to the right but the distributions still overlap significantly, unlike the Non-Laten Cosine Distance, however, these metrics fall below the typical significance level $\alpha$ of 0.05. Although TF-IDF (1-2) Cosine Distance has a similar $\delta \mu$ and JSD of 0.06 and 0.08 respectively, its p-value is markedly low at 2.81e-05. Word App follows a similar pattern where TF-IDF (1-1) and (1-2) produce distinctly different results of 5.17e-05 and 1.63e-02 in p-value, but similar $\delta \mu$ of 0.13 and JSD of 0.22 and 0.23 respectively. We can conclude that the ngram-range of TF-IDF definitely contribute to marked differences in the metrics output. Matching score metrics have similar $\delta \mu$ of 0.12 and JSD range of [0.23, 0.28] with low p-values of 2.81e-05 and 6.11e-05 respectively. The most significant features however are the harmonic mean, combining the previous metrics, with TF-IDF (1-1) at $\delta \mu = 0.14, JSD = 0.24, p = 1.08e-05$ and TF-IDF (1-2) at $\delta \mu = 0.14, JSD = 0.17, p = 1.11e-05$. Since TF-IDF (1-1) yields more difference between the distributions, we will use this as our definitive similarity metric.

% \begin{figure}[H]
%   \centering
%     \includegraphics[width=\textwidth]{img/textual_relevance.png}
%     \caption{Textual Relevance}
% \end{figure}

\newsubsection{Normalization and scaling}

\tododhruv{Write}

\newsubsection{Model --- Machine learning}

We used four state of the art machine learning models (commonly used in fake news detection) to perform our classification. We chose Logistic Regression (LR), Support Vector Machines (SVM), Decision Trees (DT), and XGBoost (XGB). Due to the small size of our dataset, we needed to tune the regularization hyperparameters to ensure our models didn't overfit. In particular, tree-based models such as DT and XGB should be able to fully segment our classes so we need to control the depth of the tree and splitting criteria. Models such as LR and SVM will need to control L2 regularization. In SVM, we will test the type of kernel used.

To find the best hyperparameters, we perform 5-Fold cross validation across 80\% of our dataset and average the validation score. We pick the parameters with the best validation score and test our model with the remaining 20\% of the dataset. The table in the Appendix~\ref{apppendix:machine-learning} shows the hyperparameters tested for each model and a reason for why the ranges were selected.

\newsubsection{Model --- Neural networks}

\tododhruv{Write}

\newsection{Experimental setup}

\newsubsection{Dataset}

For our research, we use the \verb|FakeNewsData| dataset collated by Horne and Adali in~\cite{horne2017} on research regarding fake news in the 2016 presidential elections. This dataset contains two subsets, \emph{``Buzzfeed Political News''}, and \emph{``Random Political News''}. We make use of the \emph{Buzzfeed} subset since this contains long form text articles that are binary categorized in with Fake and Real labels. The \emph{Random} subset contains an extra label, Satire, which is out of scope for our research.

The original dataset was collated by Craig Silverman (BuzzFeed News Editor) in an article~\cite{dataset-buzzfeed} analyzing fake news. The analysis concentrates on the Facebook engagement on real and fake news articles shared to the social media website. Various keywords related to events during the election were searched and articles with highest engagement were collected. A ground truth was assigned by manual analysis using a list of known fake and hyperpartisan news sites. A details description of their process can be found in their article.

Following BuzzFeed's analysis, Horne extracted the content and title from the articles and formed the dataset. In total, there were 53 real and 48 fake articles. Notable events during the election such as Donald Trump's campaign and various Hillary Clinton scandals and rumors were features in the articles.

After extending this dataset with our novel context article scraping and similarity methods, we used a 60/20/20 train/validation/test set. This was stratified and randomized to ensure the best results. An example of items in our dataset can be found in Table~\ref{article-samples}.

\begin{table}
  \begin{center}
    \makebox[0pt]{\begin{minipage}{\paperwidth}
        \centering
        \subfloat{
          \begin{tabular}{p{8cm}p{8cm}}
            \toprule
            \textbf{118\_Real} & \textbf{1\_Fake}\\
            \midrule
            \emph{\articletitle{118real}} & \emph{\articletitle{1fake}}\\
            \midrule
            \small{\articlecontent{118real}} & \small{\articlecontent{1fake}}\\
            \bottomrule
          \end{tabular}
        }
        \hfill
      \end{minipage}}
  \end{center}
  \caption{A sample of one fake and real article in our dataset. The article ID, title and content are shown in the rows. Both articles are regarding a scandal with Hillary Clinton using a private server to store emails. The fake article reports on an event that never happens whereas the real article reports the true event -- that Clinton was exonerated from criminality.}
  \label{article-samples}
\end{table}

\newsubsection{Evaluation metrics}

To evaluate our classification models, we will use accuracy and F1 score. These metrics are commonly used for binary classification problems as well as in the misinformation detection domain.

Accuracy is measured as the proportion of the total number of correctly classified samples over the total count of samples:
$$\text{Accuracy} = \frac{TP + TN}{TP + TN + FP + FN}$$
Our dataset is quite balanced so this will be a good general first step measure.

On the other hand, the F1 score is generally used on imbalanced datasets by looking at both precision and recall. Recall measures how likely a model is able to identify the correct ground truth label and precision refers to how likely an inference is to have a ground truth label when it is predicted to be that class. Both measures concentrate on the \emph{positive} class which we have set to the Real label. By combining the precision and recall in a harmonic mean, we get our F1 score:
$$F_1 = 2\,\frac{\text{precision}\times\text{recall}}{\text{precision}+\text{recall}}$$
Whilst our dataset is not imbalanced, we will still output this result for comparative purposes since it is a good measure of the model's performance in the positive class.

\tododhruv{Read this and see if its good.}

\newsection{Results and discussion}

\tododhruv{Add intro to results}

For our machine learning models, we observed a increase in accuracy and F1 as we added our higher quality features to the model. Table~\ref{machine-learning-results} shows our results for all models.

With just the BERT features, all our chosen models performed not much better than random guessing with XGBoost edging out with a 0.6 F1 score. This shows that just the bert features themselves don't convey enough information by themselves when fitting weights to our models.

When we add our selected non-latent features, we see a large jump in performance in all models. In particular, we see XGB remain strong due to its ability to select the best features to split on and SVC becoming our best performer.

Adding our novel similarity score, we see more improvement. XGB and DT have improved by a large amount with XGB as our best performer. This is due to the fact that our similarity is one feature amount about 800 features and we know both these models are able to select the best feature for splitting. We also see that SVC and LR have stagnated after adding this score but have not decreased in performance due to not being able to make effective use of this single feature.

\begin{table}
  \centering
  \begin{tabular}{cccccc}
    \toprule
    Features & Model & Train Acc. & Train F1 & Test Acc. & Test F1\\
    \midrule
    \multirow{4}{*}{BERT} & LR & 0.99 & 0.99 & 0.5 & 0.5\\
    \cmidrule{2-6}
    & SVC & 1.0 & 1.0 & 0.4 & 0.4\\
    \cmidrule{2-6}
    & DT & 0.99 & 0.99 & 0.5 & 0.5\\
    \cmidrule{2-6}
    & \textbf{XGB} & 1.0 & 1.0 & \textbf{0.6} & \textbf{0.6}\\
    \midrule
    \multirow{4}{*}{\shortstack{BERT\\+ Non-Latent}} & LR & 0.96 & 0.96 & 0.6 & 0.71\\
    \cmidrule{2-6}
    & \textbf{SVC} & 1.0 & 1.0 & 0.65 & \textbf{0.76}\\
    \cmidrule{2-6}
    & DT & 0.91 & 0.91 & 0.45 & 0.42\\
    \cmidrule{2-6}
    & \textbf{XGB} & 1.0 & 1.0 & \textbf{0.75} & 0.74\\
    \midrule
    \multirow{4}{*}{\shortstack{BERT\\+ Non-Latent\\+ Similarity}} & LR & 0.96 & 0.96 & 0.65 & 0.76\\
    \cmidrule{2-6}
    & SVC & 1.0 & 1.0 & 0.65 & 0.76\\
    \cmidrule{2-6}
    & DT & 0.91 & 0.91 & 0.55 & 0.71\\
    \cmidrule{2-6}
    & \textbf{XGB} & 1.0 & 1.0 & \textbf{0.85} & \textbf{0.84}\\
    \bottomrule
  \end{tabular}
  \caption{Table showing all training and test accuracies and F1 scores on our machine learning models with different feature inputs. The best test accuracy and F1 score have been emboldened.}
  \label{machine-learning-results}
\end{table}

\todojim{Add table of parameters of models}

\tododhruv{Neural nets}

\newsection{Conclusion}

\todoany{Summarise the study and discuss directions for future improvement}

\newsubsection{Limitations}

\todoany{Convert list of limitations to subsubsections with discussion.}

\subsubsection*{Preprocessing and tokenization}\label{limitation:preprocessing}

While our preprocessing was quite generic for NLP tasks, we believe there were a few oversights that caused unreliable results. Two issues were:
\begin{itemize}
  \item Converting everything to lowercase destroyed acronyms such as ``US''. This changed the meaning of some sentences.
  \item The \verb|nltk| lemmatizer required manually specifying the part of speech to work. This caused some verbs to be incorrectly lemmatized. We could have used a different library that extracted the POS automatically. Alternatively we could have investigated not lemmatizing at all to maintain proper structure for non-latent features and BERT embeddings.
\end{itemize}

This research would have really benefitted from less or no preprocessing at all. For all our features, there could be an argument where no preprocessing would have been better. For example summary extraction or BERT features could have learnt meaning from the unfiltered text. This could be investigated for future research to strengthen our features.

\subsubsection*{Summary extraction}\label{limitation:summary-extraction}

Our summary extraction extracted most of the correct meaning from the text. However two main issues remained causing it to produce in-perfect results:
\begin{itemize}
  \item Words would be unordered and if read together in a sentence, wouldn't make sense to a human.
  \item \emph{Junk} such as connectives would be left in the summary.
\end{itemize}

We believe future research could have looked into better tuned models that synthesized higher quality topic sentences. In our research, there were very few but we believe in particular a summary extractor trained on long-form news articles would have performed better. In addition, we could have also included the title since semantically, the title is supposed to tell the reader what the rest of the article is about.

\subsubsection*{Article scraping}\label{limitation:article-scraping}

We had intended our pipeline to be fully automatic, using an API to scrape for articles based on the keywords. For the scope of this project, we settled on manual scraping to show that using contextual articles would improve results. Unfortunately, after being passed to Google, some input summaries would return no or limited results and required human intervention to produce any articles. This was a particular problem.

For Real labelled articles, we believe an improvement on the summary extractor reducing the amount of \emph{junk} returned would have improved results. However, we hypothesize that if an outrageous Fake article as introduced, we may very well find no results about the event online. One example is the following article about Trump \emph{``snorting cocaine''}:
\begin{quote}
  \textbf{10Fake:}\quad\articlecontent{10fake}
\end{quote}
This event never happened and consequently, we could not find any contextual articles about it. For our research, we skipped articles with no context. We believe one way to resolve this is to include the article with no similarity score or a low one. More research needs to be done into whether mixed articles with and without a similarity can perform well together especially considering in the real world, this is definatly an issue.

\subsubsection*{Dataset}

For the scope of our research, we used a fairly small dataset to present our contributions to contextual article scraping. However, this dataset only concentrated on the political events surrounding the 2016 United States election. This causes two main problems for our model:
\begin{itemize}
  \item We are prone to overfit our models since such a small dataset will be easily segmented by most state of the art methods.
  \item Our model will learn specifics in the US election which we do not want to learn. This could cause the models to be confused if we try to classify more recent news.
\end{itemize}

In the future research could be done to provide an automated API for scraping which would have allowed for a much larger dataset to be used that covers multiple world events across different years. Along with this, masking out event specific words could have been done to reduce learning of event specifics.

\cleardoublepage
\pagebreak

\nocite{*}
\printbibliography

\cleardoublepage
\pagebreak

\appendix

\newsection{Individual contributions}

\begin{table}[H]
  \centering
  \begin{tabular}{lll}
    Jim & Dhruv & Duke \\
    \midrule
  \end{tabular}
\end{table}

\subsection{Jim}

\todojim{$\sim$1pg detailing individual contributions}

\subsection{Dhruv}

\tododhruv{$\sim$1pg detailing individual contributions}

\subsection{Duke}

\tododuke{$\sim$1pg detailing individual contributions}

\newsection{Article scraping}\label{appendix:article-scraping}

\begin{table}[H]
  \centering
  \begin{tabular}{cp{8cm}p{3cm}}
    \toprule
    ID & Article extract & Summary\\
    \midrule
    \verb|128_Real| & \small{\articlecontent{128real}} & god wa one never every king november still heart\\
    \midrule
    \verb|2_Fake| & \small{\articlecontent{2fake}} & ha adenugame africanamericans south femi united states africa president donald\\
    \midrule
    \verb|10_Fake| & \small{\articlecontent{10fake}} &wa room hotel maria told employee gonzalez hit video get\\
    \midrule
    \verb|34_Fake| & \small{\articlecontent{34fake}} &trump rage album machine band ha donald music outside year\\
    \bottomrule
  \end{tabular}
  \caption{Articles we were not able to find context articles for.}
\end{table}

<<<<<<< HEAD
\newsection{Non-latent Feature Pearson Correlation Matrix}\label{appendix:correlation-matrx}
\begin{figure}[H]
  \centering
  \includegraphics[width=0.8\textwidth]{img/non_latent_corr_matrx.png}
  \caption{Non-Latent Correlation Matrix}
\end{figure}
=======
\newsection{Machine learning}\label{apppendix:machine-learning}

\begin{table}[H]
  \centering
  \begin{tabular}{cL{2cm}L{2.5cm}p{7cm}}
    \toprule
    Model & Parameter & Selection & Reasoning\\
    \midrule
    \multirow{2}{*}{\shortstack{Logistic\\Regression}}& Inverse L2 coefficient & 0.2:1.2:0.2 & This is the main regularization parameter. We chose a range around the default 1.0 but shifted our range to be more biased towards higher regularization.\\
    \cmidrule{2-4}
    & Solver & lbfgs, liblinear & The liblinear solver was suggested by the documentation as an alternative for small datasets.\\
    \midrule
    \multirow{4}{*}{SVM}& Inverse L2 coefficient & 0.2:1.2:0.2 & Same reasoning as LR regularization.\\
    \cmidrule{2-4}
    & Kernel & rbf, poly, sigmoid & Selecting the right kernel for a dataset will make our methods perform better.\\
    \cmidrule{2-4}
    & Kernel coefficient & $\frac{1}{\text{n\_features}\times var(X)}$, 0.01, 0.05 & Same reason as above.\\
    \midrule
    \multirow{4}{*}{Decision Tree}& Criterion & gini, entropy & To test different methods of measuring split quality on the node.\\
    \cmidrule{2-4}
    & Max depth & no limit, 3:9:2 & Controls how complex the tree is. A less deeper tree is more regularized.\\
    \cmidrule{2-4}
    & Max features & $0.3\times \text{n\_features}$, $\sqrt{\text{n\_features}}$, all features & Standard defaults suggested by documentation. Is a regularization control so not all features are considered at each split.\\
    \cmidrule{2-4}
    & Min samples for splitting node & 2:4:1 & Reduce the number of leafs with only one sample of representation to increase regularization.\\
    \midrule
    \multirow{4}{*}{XGBoost}& Learning rate & 0.1:0.5:0.1 & Smaller learning rates reduce overfitting.\\
    \cmidrule{2-4}
    & Max depth & 1:6:1 & Same as max depth for DTs.\\
    \cmidrule{2-4}
    & L2 coefficient & 0.8:1.6:0.2 & Testing higher regularization. Default is 1.\\
    \cmidrule{2-4}
    & L1 coefficient & 0:0.4:0.2 & Testing higher regularization. Default is 0.0.\\
    \bottomrule
  \end{tabular}
  \caption{Table of all the models chosen and the hyperparameters selected for each model. We describe a range of values in the format start:end:step, where start and end are inclusive.}
\end{table}
>>>>>>> e3287162

\end{document}<|MERGE_RESOLUTION|>--- conflicted
+++ resolved
@@ -673,14 +673,13 @@
   \caption{Articles we were not able to find context articles for.}
 \end{table}
 
-<<<<<<< HEAD
 \newsection{Non-latent Feature Pearson Correlation Matrix}\label{appendix:correlation-matrx}
 \begin{figure}[H]
   \centering
   \includegraphics[width=0.8\textwidth]{img/non_latent_corr_matrx.png}
   \caption{Non-Latent Correlation Matrix}
 \end{figure}
-=======
+
 \newsection{Machine learning}\label{apppendix:machine-learning}
 
 \begin{table}[H]
@@ -718,6 +717,5 @@
   \end{tabular}
   \caption{Table of all the models chosen and the hyperparameters selected for each model. We describe a range of values in the format start:end:step, where start and end are inclusive.}
 \end{table}
->>>>>>> e3287162
 
 \end{document}